--- conflicted
+++ resolved
@@ -140,7 +140,7 @@
     read_guard
         .get(&num_threads)
         .unwrap()
-        .install(|| hasher.update_with_join::<blake3::join::RayonJoin>(input));
+        .install(|| hasher.update_rayon(input));
 }
 
 /// Python bindings for the official Rust implementation of BLAKE3
@@ -208,7 +208,6 @@
             // won't block other threads if this update is long running. But
             // again, see all the comments above about data race risks.
             py.allow_threads(|| {
-<<<<<<< HEAD
                 let hasher = &mut self.rust_hasher;
                 if self.use_rayon {
                     if let Some(max_threads) = self.max_threads {
@@ -216,13 +215,8 @@
                         update_with_max_threads(&mut self.rust_hasher, slice, max_threads);
                     } else {
                         // On the default Rayon pool.
-                        hasher.update_with_join::<blake3::join::RayonJoin>(slice);
+                        hasher.update_rayon(slice);
                     }
-=======
-                if let Some(true) = multithreading {
-                    self.rust_hasher
-                        .update_rayon(slice);
->>>>>>> f7b5e69d
                 } else {
                     // Single threaded.
                     hasher.update(slice);
